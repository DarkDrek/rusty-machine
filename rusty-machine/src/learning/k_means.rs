--- conflicted
+++ resolved
@@ -51,109 +51,7 @@
 use rand::{Rng, thread_rng};
 use libnum::abs;
 
-<<<<<<< HEAD
 use std::fmt::Debug;
-=======
-/// Initialization Algorithm enum.
-#[derive(Clone, Copy, Debug)]
-pub enum InitAlgorithm {
-    /// The Forgy initialization scheme.
-    Forgy,
-    /// The Random Partition initialization scheme.
-    RandomPartition,
-    /// The K-means ++ initialization scheme.
-    KPlusPlus,
-}
-
-/// K-Means Classification Builder.
-#[derive(Debug)]
-pub struct KMeansClassifierBuilder {
-    k: usize,
-    iters: usize,
-    init_algorithm: InitAlgorithm,
-}
-
-impl KMeansClassifierBuilder {
-    /// Create a K-Means Classification Builder.
-    ///
-    /// Requires number of classes to be specified.
-    /// Defaults to 100 iterations and kmeans++ initialization.
-    ///
-    /// # Examples
-    ///
-    /// ```
-    /// use rusty_machine::learning::k_means::KMeansClassifierBuilder;
-    ///
-    /// // Creates a new KMeansClassifier with 5 clusters
-    /// let model = KMeansClassifierBuilder::new(5).finalize();
-    /// ```
-    pub fn new(k: usize) -> Self {
-        KMeansClassifierBuilder {
-            k: k,
-            iters: 100,
-            init_algorithm: InitAlgorithm::KPlusPlus,
-        }
-    }
-
-    /// Changes the number of iterations.
-    ///
-    /// # Examples
-    ///
-    /// ```
-    /// use rusty_machine::learning::k_means::KMeansClassifierBuilder;
-    ///
-    /// // Creates a new KMeansClassifier with 5 clusters and 42 iterations
-    /// let model = KMeansClassifierBuilder::new(5).iters(42).finalize();
-    /// ```
-    pub fn iters(&mut self, iters: usize) -> &mut KMeansClassifierBuilder {
-        self.iters = iters;
-        self
-    }
-
-    /// Changes the initialization algorithm.
-    ///
-    /// # Examples
-    ///
-    /// ```
-    /// use rusty_machine::learning::k_means::KMeansClassifierBuilder;
-    /// use rusty_machine::learning::k_means::InitAlgorithm;
-    ///
-    /// // Creates a new KMeansClassifier with 5 clusters and uses
-    /// // the Forgy initialization algorithm
-    /// let model = KMeansClassifierBuilder::new(5).init_algorithm(InitAlgorithm::Forgy)
-    ///                                            .finalize();
-    /// ```
-    pub fn init_algorithm(&mut self,
-                          init_algorithm: InitAlgorithm)
-                          -> &mut KMeansClassifierBuilder {
-        self.init_algorithm = init_algorithm;
-        self
-    }
-
-    /// Returns the KMeansClassifier with the options previously specified.
-    ///
-    /// # Examples
-    ///
-    /// ```
-    /// use rusty_machine::learning::k_means::KMeansClassifierBuilder;
-    /// use rusty_machine::learning::k_means::InitAlgorithm;
-    ///
-    /// // Creates a new KMeansClassifier with 5 clusters, 42 iterations
-    /// // using the Forgy initialization algorithm
-    /// let model = KMeansClassifierBuilder::new(5).iters(42)
-    ///                                            .init_algorithm(InitAlgorithm::Forgy)
-    ///                                            .finalize();
-    /// ```
-    pub fn finalize(&self) -> KMeansClassifier {
-        KMeansClassifier {
-            k: self.k,
-            iters: self.iters,
-            centroids: None,
-            init_algorithm: self.init_algorithm,
-        }
-    }
-}
->>>>>>> 805273dc
 
 /// K-Means Classification model.
 ///
@@ -187,8 +85,7 @@
     fn predict(&self, inputs: &Matrix<f64>) -> Vector<usize> {
         if let Some(ref centroids) = self.centroids {
             return KMeansClassifier::<InitAlg>::find_closest_centroids(centroids.as_slice(),
-                                                                       inputs)
-                       .0;
+                                                                       inputs).0;
         } else {
             panic!("Model has not been trained.");
         }
@@ -250,11 +147,7 @@
     ///
     /// let model = KMeansClassifier::new_specified(5, 42, Forgy);
     /// ```
-<<<<<<< HEAD
     pub fn new_specified(k: usize, iters: usize, algo: InitAlg) -> KMeansClassifier<InitAlg> {
-=======
-    pub fn new_specified(k: usize, iters: usize, algo: InitAlgorithm) -> KMeansClassifier {
->>>>>>> 805273dc
         KMeansClassifier {
             iters: iters,
             k: k,
@@ -326,11 +219,7 @@
 
     fn get_closest_centroids(&self, inputs: &Matrix<f64>) -> (Vector<usize>, Vector<f64>) {
         if let Some(ref c) = self.centroids {
-<<<<<<< HEAD
             return KMeansClassifier::<InitAlg>::find_closest_centroids(c.as_slice(), inputs);
-=======
-            return KMeansClassifier::find_closest_centroids(c, inputs);
->>>>>>> 805273dc
         } else {
             panic!("Centroids not correctly initialized.");
         }
@@ -434,7 +323,6 @@
         init_centroids.append(&mut inputs.select_rows(&[first_cen]).into_vec());
 
         for i in 1..k {
-<<<<<<< HEAD
             unsafe {
                 let temp_centroids = MatrixSlice::from_raw_parts(init_centroids.as_ptr(),
                                                                  i,
@@ -453,12 +341,6 @@
                 let next_cen = sample_discretely(dist);
                 init_centroids.append(&mut inputs.select_rows(&[next_cen]).into_vec())
             }
-=======
-            let temp_centroids = Matrix::new(i, inputs.cols(), init_centroids.clone());
-            let (_, dist) = KMeansClassifier::find_closest_centroids(&temp_centroids, inputs);
-            let next_cen = sample_discretely(dist);
-            init_centroids.append(&mut inputs.select_rows(&[next_cen]).into_vec())
->>>>>>> 805273dc
         }
 
         Ok(Matrix::new(k, inputs.cols(), init_centroids))
